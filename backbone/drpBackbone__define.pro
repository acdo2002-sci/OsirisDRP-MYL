--- conflicted
+++ resolved
@@ -55,7 +55,6 @@
 ; Run the tasks required to start the DRP backbone.
 ;-
 PRO drpBackbone::Start
-<<<<<<< HEAD
 
 	COMMON APP_CONSTANTS
 	COMMON MSGCONSTANTS
@@ -227,215 +226,6 @@
 END
 
 ;+
-; Called to close log files etc when the DRP queue is done.
-;-
-PRO drpBackbone::Finish
-	COMMON APP_CONSTANTS
-	COMMON MSGCONSTANTS
-	COMMON MSGBUFFERIN
-	COMMON MSGBUFFEROUT
-	
-	CLOSE, LOG_GENERAL
-	FREE_LUN, LOG_GENERAL
-END
-
-
-;+
-; Consume the DRP backbone queue indefinietly, similar to how drpBackbone::Run works.
-;-
-PRO drpBackbone::RunMany, QueueDir
-	COMMON APP_CONSTANTS
-	COMMON MSGCONSTANTS
-	COMMON MSGBUFFERIN
-	COMMON MSGBUFFEROUT
-	Self -> Start
-	DRPCONTINUE = 1  ; Start off with a continuous loop
-	WHILE DRPCONTINUE EQ 1 DO BEGIN
-		Self -> DoQueueOnce, QueueDir
-		drpCheckMessages  ; Check to see if we told ourselves to stop via the GUI
-                                ; Delay added to keep CPU usage
-                                ; down. Suggested by Marshall Perrin
-                                ; Feb 18, 2006
-                ; Moved to the correct place JEL, May 30, 2007
-    wait, 1
-	ENDWHILE
-	Self -> Finish
-END
-
-PRO drpBackbone::Run, QueueDir
-=======
->>>>>>> 4d73e5aa
-
-	COMMON APP_CONSTANTS
-	COMMON MSGCONSTANTS
-	COMMON MSGBUFFERIN
-	COMMON MSGBUFFEROUT
-
-	CATCH, Error   	; Catch errors before the pipeline
-	IF Error EQ 0 THEN BEGIN
-		drpSetAppConstants		; Set the application constants
-		drpPushCallStack, 'drpBackbone::Run'	
-		Self -> OpenLog, drpXlateFileName(GETENV('OSIRIS_DRP_DEFAULTLOGDIR')) + '/' + general_log_name(), /GENERAL
-		drpLog, 'Run Backbone', /GENERAL		 
-		InErrHandler = 0
-		; The following should probably be done in a drpBackbone::INIT method
-		Self.Parser = OBJ_NEW('drpDRFParser')		
-		Self.DRFPipeline = OBJ_NEW('drpDRFPipeline')
-		Self.ConfigParser = OBJ_NEW('drpConfigParser')
-		; End INIT?
-		drpPARAMETERSDefine
-		;drpLog, 'drpBackbone::Run: About to parse config file', /GENERAL		 
-		drpDefineStructs		; Define the DRP structures
-	ENDIF ELSE BEGIN
-		Self -> ErrorHandler
-		CLOSE, LOG_GENERAL
-		FREE_LUN, LOG_GENERAL
-		CLOSE, LOG_DRF
-		FREE_LUN, LOG_DRF
-   		RETURN
-	ENDELSE
-END
-
-;+
-; Given a filename, run it through the DRF queue.
-; Optionally, provide the name of the queue directory.
-; Otherwise, assume that the DRF is in the queue directory.
-;-
-PRO drpBackbone::DoFile, Filename, QueueDir=QueueDir
-	COMMON APP_CONSTANTS
-	COMMON MSGCONSTANTS
-	COMMON MSGBUFFERIN
-	COMMON MSGBUFFEROUT
-	CATCH, Error	; Catch errors inside the pipeline
-	IF Error EQ 0 THEN BEGIN
-        IF ~KEYWORD_SET(QueueDir) THEN BEGIN
-            parsed = FILE_PATH_NAME_EXT(Filename)
-            QueueDir = parsed.path
-        ENDIF
-        
-		CurrentDRF = {structQueryEntry}
-		parsed_file = file_path_name_ext(Filename)
-		CurrentDRF.status = STRMID(parsed_file.ext, 1)
-		parsed_file = file_path_name_ext(parsed_file.name)
-		CurrentDRF.name = STRMID(parsed_file.ext, 1)
-		CurrentDRF.index = parsed_file.name
-		Self -> DoSingle, CurrentDRF, QueueDir
-	ENDIF ELSE BEGIN
-		PRINT, "Calling Self -> ErrorHandler..."
-		Self -> ErrorHandler, CurrentDRF, QueueDir
-		CLOSE, LOG_DRF
-		FREE_LUN, LOG_DRF
-	ENDELSE
-	
-END
-
-;+
-; Process a single CurrentDRF struct.
-; This inernal method is used by both drpBackbone::DoQueueOnce
-; and drpBackbone::DoFile
-;
-PRO drpBackbone::DoSingle, CurrentDRF, QueueDir
-	COMMON APP_CONSTANTS
-	COMMON MSGCONSTANTS
-	COMMON MSGBUFFERIN
-	COMMON MSGBUFFEROUT
-	IF CurrentDRF.Name NE '' THEN BEGIN
-		drpLog, 'Found file:' + CurrentDRF.Name, /GENERAL
-                            wait, 1.0   ; Wait 1 seconds to make sure file is fully written.
-		drpSetStatus, CurrentDRF, QueueDir, 'working'
-		DRFFileName = drpFileNameFromStruct(QueueDir, CurrentDRF)
-		; Re-parse the configuration file, in case it has been changed.
-		OPENR, lun, CONFIG_FILENAME_FILE, /GET_LUN
-		READF, lun, CONFIG_FILENAME
-		FREE_LUN, lun
-		Self.ConfigParser -> ParseFile, drpXlateFileName(CONFIG_FILENAME)
-		Self.ConfigParser -> getParameters, Self
-    CATCH, parserError
-		IF parserError EQ 0 THEN BEGIN
-			continueAfterDRFParsing = 1    ; Assume it will be Ok to continue
-			Self.Parser -> ParseFile, DRFFileName, Self
-			CATCH, /CANCEL
-		ENDIF ELSE BEGIN
-      ; This branch, for errors we have not thought of yet, will cause a
-      ; memory leak.  I do not understand it, but the the destruction and
-      ; recreation of the DRF parser seems to be the source of the leak.
-      ; TMG July 12, 2004
-			; Call the local error handler
-			Self -> ErrorHandler, CurrentDRF, QueueDir
-			; Destroy the current DRF parser and punt the DRF
-			OBJ_DESTROY, Self.Parser
-			; Recreate a parser object for the next DRF in the pipeline
-			Self.Parser = OBJ_NEW('drpDRFParser')
-			continueAfterDRFParsing = 0
-			CATCH, /CANCEL
-		ENDELSE
-		IF continueAfterDRFParsing EQ 1 THEN BEGIN
-			Self.ConfigParser -> getIDLFunctions, Self
-			Self -> OpenLog, Self.LogPath + '/' + CurrentDRF.Name + '.log', /DRF
-			Result = Self.DRFPipeline -> Reduce(*Self.Modules, *Self.Data, Self)
-			IF Result EQ 1 THEN BEGIN
-				PRINT, "Success"
-				drpSetStatus, CurrentDRF, QueueDir, 'done'
-			ENDIF ELSE BEGIN
-				PRINT, "Failure"
-				drpSetStatus, CurrentDRF, QueueDir, 'failed'
-			ENDELSE
-			; Free any remaining THIS memory here
-			IF PTR_VALID(Self.Data) THEN BEGIN
-				FOR i = N_ELEMENTS(*Self.Data)-1, 0, -1 DO BEGIN
-					PTR_FREE, (*Self.Data)[i].IntAuxFrames[*]
-					PTR_FREE, (*Self.Data)[i].IntFrames[*]
-					PTR_FREE, (*Self.Data)[i].Headers[*]
-					PTR_FREE, (*Self.Data)[i].Frames[*]
-				ENDFOR
-			ENDIF ; PTR_VALID(Self.Data)
-
-			; We are done with the DRF, so close its log file
-			CLOSE, LOG_DRF
-			FREE_LUN, LOG_DRF
-		ENDIF ELSE BEGIN  ; ENDIF continueAfterDRFParsing EQ 1
-      ; This code if continueAfterDRFParsing == 0
-      drpLog, 'drpBackbone::Run: Reduction failed due to parsing error in file ' + DRFFileName, /GENERAL
-      drpSetStatus, CurrentDRF, QueueDir, 'failed'
-      ; If we failed with outstanding data, then clean it up.
-      IF PTR_VALID(Self.Data) THEN BEGIN
-        FOR i = N_ELEMENTS(*Self.Data)-1, 0, -1 DO BEGIN
-          PTR_FREE, (*Self.Data)[i].IntAuxFrames[*]
-          PTR_FREE, (*Self.Data)[i].IntFrames[*]
-          PTR_FREE, (*Self.Data)[i].Headers[*]
-          PTR_FREE, (*Self.Data)[i].Frames[*]
-        ENDFOR
-      ENDIF
-    ENDELSE
-drpMemoryMarkSimple, 'xh'
-;HEAP_GC, /VERBOSE    ; Use this if the RBconfig.xml parameter list gets "big"
-ENDIF
-END
-
-;+
-; Get the next waiting DRF and process it.
-; This is a single run through the main DRP while loop.
-;-
-PRO drpBackbone::DoQueueOnce, QueueDir
-	COMMON APP_CONSTANTS
-	COMMON MSGCONSTANTS
-	COMMON MSGBUFFERIN
-	COMMON MSGBUFFEROUT
-	CATCH, Error	; Catch errors inside the pipeline
-	IF Error EQ 0 THEN BEGIN
-		queueDirName = QueueDir + '*.waiting'
-		FileNameArray = FILE_SEARCH(queueDirName)
-		CurrentDRF = drpGetNextWaitingFile(FileNameArray)
-		Self -> DoSingle, CurrentDRF, QueueDir
-	ENDIF ELSE BEGIN
-		PRINT, "Calling Self -> ErrorHandler..."
-		Self -> ErrorHandler, CurrentDRF, QueueDir
-		CLOSE, LOG_DRF
-		FREE_LUN, LOG_DRF
-	ENDELSE
-END
-
-;+
 ; Get all waiting DRFs and process them.
 ;-
 PRO drpBackbone::ConsumeQueue, QueueDir
