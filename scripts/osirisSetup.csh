--- conflicted
+++ resolved
@@ -10,15 +10,11 @@
 endif
 
 if ! $?OSIRIS_ROOT then
-<<<<<<< HEAD
-#    echo "The OSIRIS DRP needs $OSIRIS_ROOT to be set."
-#    echo "$ setenv OSIRIS_ROOT /path/to/my/drp"
-=======
+
     if ("$OSIRIS_VERBOSE" != "0") then 
         echo "The OSIRIS DRP needs $OSIRIS_ROOT to be set."
         echo "$ setenv OSIRIS_ROOT /path/to/my/drp"
     endif
->>>>>>> a43ef9b9
     set CONTINUE=0
     
 endif
@@ -27,15 +23,6 @@
     echo "Using OSIRIS_ROOT=$OSIRIS_ROOT"
 endif
 if (! -d "$OSIRIS_ROOT/backbone") then
-<<<<<<< HEAD
-#    echo "Can't find the $OSIRIS_ROOT/backbone/ directory."
-#    echo 'Be sure that $OSIRIS_ROOT is set correctly.'
-    set CONTINUE=0
-else
-  if (! -d "$OSIRIS_ROOT/modules") then
-#      echo "Can't find the $OSIRIS_ROOT/modules/ directory."
-#      echo 'Be sure that $OSIRIS_ROOT is set correctly.'
-=======
     if ("$OSIRIS_VERBOSE" != "0") then
         echo "Can't find the $OSIRIS_ROOT/backbone/ directory."
         echo 'Be sure that $OSIRIS_ROOT is set correctly.'
@@ -47,7 +34,6 @@
           echo "Can't find the $OSIRIS_ROOT/modules/ directory."
           echo 'Be sure that $OSIRIS_ROOT is set correctly.'
       endif
->>>>>>> a43ef9b9
       set CONTINUE=0
   endif
 endif
@@ -77,15 +63,9 @@
     
     setenv OSIRIS_IDL_BASE $OSIRIS_ROOT
     
-<<<<<<< HEAD
-#    echo "Successfully setup OSIRIS DRP environment."
-#    echo "The DRP is in $OSIRIS_ROOT"
-#    echo "You might want to add $OSIRIS_ROOT/scripts to your PATH."
-=======
     if ("$OSIRIS_VERBOSE" != "0") then
         echo "Successfully setup OSIRIS DRP environment."
         echo "The DRP is in $OSIRIS_ROOT"
         echo "You might want to add $OSIRIS_ROOT/scripts to your PATH."
     endif
->>>>>>> a43ef9b9
 endif
