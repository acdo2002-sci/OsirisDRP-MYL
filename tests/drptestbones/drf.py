--- conflicted
+++ resolved
@@ -27,37 +27,22 @@
     @property
     def log_directory(self):
         """Check that the log directory exists."""
-<<<<<<< HEAD
-        return expand_osiris_path(self.tree.find("./DRF").get('LogPath'))
-=======
         path = self.tree.getroot().get('LogPath')
         if self.expand:
             path = expand_osiris_path(path)
         return path
->>>>>>> ec34c314
     
     @property
     def output_directory(self):
         """Output directory"""
-<<<<<<< HEAD
-        return expand_osiris_path(self.tree.find("./DRF/dataset").get("OutputDir"))
-=======
         path = self.tree.getroot().find("dataset").get("OutputDir")
         if self.expand:
             path = expand_osiris_path(path)
         return path
->>>>>>> ec34c314
         
     @property
     def input_directory(self):
         """Input directory."""
-<<<<<<< HEAD
-        return expand_osiris_path(self.tree.find("./DRF/dataset").get("InputDir"))
-    
-    def data_files(self):
-        """A list of input data files."""
-        dataset = self.tree.find("./DRF/dataset")
-=======
         path = self.tree.getroot().find("dataset").get("InputDir")
         if self.expand:
             path = expand_osiris_path(path)
@@ -66,7 +51,6 @@
     def data_files(self):
         """A list of input data files."""
         dataset = self.tree.getroot().find("dataset")
->>>>>>> ec34c314
         input_directory = dataset.get("InputDir")
         paths = [ os.path.join(input_directory, fits.get("FileName"))
             for fits in dataset.findall("fits") ]
@@ -76,16 +60,11 @@
         
     def calibration_files(self):
         """A list of input calibration files."""
-<<<<<<< HEAD
-        return [ expand_osiris_path(module.get('CalibrationFile'))
-            for module in self.tree.findall("./DRF/module") if 'CalibrationFile' in module.attrib ]
-=======
         paths = [ module.get('CalibrationFile')
             for module in self.tree.getroot().findall("module") if 'CalibrationFile' in module.attrib ]
         if self.expand:
             paths = [expand_osiris_path(path) for path in paths ]
         return paths
->>>>>>> ec34c314
         
     
     def files(self):
