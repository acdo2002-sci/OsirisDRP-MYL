# -*- coding: utf-8 -*-

import pytest
import os
import glob

from drptestbones.backbone import consume_queue_directory
from drptestbones.diff import fits_osiris_allclose
from drptestbones.fetchdata import get_test_file

def test_emission_line(drf_queue):
    """Test FITS emission lines"""
    # Download the reference file to compare to.
    get_test_file('test_emission_line', 's150531_a025002_Kn5_035_ref.fits')
    
<<<<<<< HEAD
    queue_directory = os.path.dirname(__file__)
    prepare_and_consume_queue_directory(queue_directory)
    
    output_file = os.path.join(queue_directory, "s150531_a025002_Kn5_035.fits")
    expected_file = os.path.join(queue_directory, "s150531_a025002_Kn5_035_ref.fits")

    # testing that the new cube is similar to the reference
    fits_osiris_allclose(output_file, expected_file)
    
=======
    consume_queue_directory(drf_queue)
    output_file = os.path.join(drf_queue, "s150531_a025002_Kn5_035.fits")
    expected_file = os.path.join(drf_queue, "s150531_a025002_Kn5_035_ref.fits")
    fits_osiris_allclose(output_file, expected_file)
>>>>>>> 27a3ca6d
<|MERGE_RESOLUTION|>--- conflicted
+++ resolved
@@ -13,19 +13,7 @@
     # Download the reference file to compare to.
     get_test_file('test_emission_line', 's150531_a025002_Kn5_035_ref.fits')
     
-<<<<<<< HEAD
-    queue_directory = os.path.dirname(__file__)
-    prepare_and_consume_queue_directory(queue_directory)
-    
-    output_file = os.path.join(queue_directory, "s150531_a025002_Kn5_035.fits")
-    expected_file = os.path.join(queue_directory, "s150531_a025002_Kn5_035_ref.fits")
-
-    # testing that the new cube is similar to the reference
-    fits_osiris_allclose(output_file, expected_file)
-    
-=======
     consume_queue_directory(drf_queue)
     output_file = os.path.join(drf_queue, "s150531_a025002_Kn5_035.fits")
     expected_file = os.path.join(drf_queue, "s150531_a025002_Kn5_035_ref.fits")
     fits_osiris_allclose(output_file, expected_file)
->>>>>>> 27a3ca6d
